/*
 * Copyright (c) 2017 the original author or authors.
 *
 * Licensed under the Apache License, Version 2.0 (the "License");
 * you may not use this file except in compliance with the License.
 * You may obtain a copy of the License at
 *
 *     http://www.apache.org/licenses/LICENSE-2.0
 *
 * Unless required by applicable law or agreed to in writing, software
 * distributed under the License is distributed on an "AS IS" BASIS,
 * WITHOUT WARRANTIES OR CONDITIONS OF ANY KIND, either express or implied.
 * See the License for the specific language governing permissions and
 * limitations under the License.
 */
package org.eclipse.jetty.reactive.client.internal;

import java.util.concurrent.CancellationException;
import java.util.function.BiFunction;
import org.eclipse.jetty.client.Response;
import org.eclipse.jetty.client.Result;
import org.eclipse.jetty.io.Content;
import org.eclipse.jetty.reactive.client.ReactiveRequest;
import org.eclipse.jetty.reactive.client.ReactiveResponse;
import org.eclipse.jetty.util.thread.AutoLock;
import org.reactivestreams.Publisher;
import org.reactivestreams.Subscriber;
import org.slf4j.Logger;
import org.slf4j.LoggerFactory;

/**
 * <p>A Processor that listens for response events.</p>
 * <p>When this Processor is demanded data, it first sends the request and produces no data.
 * When the response arrives, the application is invoked with a Publisher that produces
 * response content chunks.</p>
 * <p>The application <em>processes</em> the response content chunks into some other data
 * structure (for example, splits them further, or coalesce them into a single chunk) and
 * returns the application Processor to this implementation, which then builds this chain:</p>
 * <pre>
 * HTTP response content chunks Publisher - (produces Content.Chunks)
 *   Application Processor                - (processes Content.Chunks and produces Ts)
 *     ResponseListenerProcessor          - (forwards Ts to application)
 *       Application Subscriber           - (consumes Ts)
 * </pre>
 * <p>Data flows from top to bottom, demand from bottom to top.</p>
 * <p>ResponseListenerProcessor acts as a "hot" publisher: it is returned to the application
 * <em>before</em> the response content arrives so that the application can subscribe to it.</p>
 * <p>Any further data demand to this Processor is forwarded to the Application Processor,
 * which in turn demands response content chunks.
 * Response content chunks arrive to the Application Processor, which processes them and
 * produces data that is forwarded to this Processor, which forwards it to the Application
 * Subscriber.</p>
 */
public class ResponseListenerProcessor<T> extends AbstractSingleProcessor<T, T> implements Response.Listener {
    private static final Logger logger = LoggerFactory.getLogger(ResponseListenerProcessor.class);

    private final ContentPublisher content = new ContentPublisher();
    private final ReactiveRequest request;
    private final BiFunction<ReactiveResponse, Publisher<Content.Chunk>, Publisher<T>> contentFn;
    private final boolean abortOnCancel;
    private boolean requestSent;
    private boolean responseReceived;

    public ResponseListenerProcessor(ReactiveRequest request, BiFunction<ReactiveResponse, Publisher<Content.Chunk>, Publisher<T>> contentFn, boolean abortOnCancel) {
        this.request = request;
        this.contentFn = contentFn;
        this.abortOnCancel = abortOnCancel;
    }

    @Override
    public void onHeaders(Response response) {
        if (logger.isDebugEnabled()) {
            logger.debug("received response headers {} on {}", response, this);
        }
<<<<<<< HEAD
=======
        responseReceived = true;
        Publisher<T> publisher = contentFn.apply(request.getReactiveResponse(), content);
        // Links the publisher/subscriber chain.
        // ContentPublisher (reads Chunks)
        // `- application Processor (receives Chunks, emits T) [optional]
        //    `- Publisher (emits Ts)
        //       `- ResponseListenerProcessor (receives Ts, emits Ts)
        //          `- application Subscriber (receives Ts)
        publisher.subscribe(this);
>>>>>>> 6d56e67d
    }

    @Override
    public void onContentSource(Response response, Content.Source source) {
        if (logger.isDebugEnabled()) {
            logger.debug("received response content source {} {} on {}", response, source, this);
        }

        // Link the source of Chunks with the Publisher of Chunks.
        content.accept(source);

        responseReceived = true;

        // Call the application to obtain a response content transformer.
        Publisher<T> appPublisher = contentFn.apply(request.getReactiveResponse(), content);

        // Establish the stream chain (content chunks flow top-bottom)
        // upstream -- produces Chunks (HttpClient)
        //    -> this.content -- emits Chunks transformed by app's BiFunction
        //       -> appPublisher -- transform Chunks into Ts and emits Ts
        //          -> this -- receives Ts and emits Ts as Publisher<T> returned from request.response()
        //             -> app subscriber
        //                -> downstream (application)
        appPublisher.subscribe(this);
    }

    @Override
    public void onSuccess(Response response) {
        if (logger.isDebugEnabled()) {
            logger.debug("response complete {} on {}", response, this);
        }
    }

    @Override
    public void onFailure(Response response, Throwable failure) {
        if (logger.isDebugEnabled()) {
            logger.debug("response failure {} on {}", response, this, failure);
        }
    }

    @Override
    public void onComplete(Result result) {
        if (result.isSucceeded()) {
            content.complete();
        } else {
            Throwable failure = result.getFailure();
            if (!content.fail(failure)) {
                if (!responseReceived) {
                    onError(failure);
                }
            }
        }
    }

    @Override
    protected void onRequest(Subscriber<? super T> subscriber, long n) {
        boolean send;
        try (AutoLock ignored = lock()) {
            send = !requestSent;
            requestSent = true;
        }
        if (send) {
            send();
        }
        super.onRequest(subscriber, n);
    }

    @Override
    public void onNext(T t) {
        downStreamOnNext(t);
    }

    private void send() {
        if (logger.isDebugEnabled()) {
            logger.debug("sending request {} from {}", request, this);
        }
        request.getRequest().send(this);
    }

    @Override
    public void cancel() {
        if (abortOnCancel) {
            request.getRequest().abort(new CancellationException());
        }
        super.cancel();
    }

    @Override
    public String toString() {
        return String.format("%s@%x[%s]", getClass().getSimpleName(), hashCode(), request);
    }

    /**
     * <p>Publishes response {@link Content.Chunk}s to the application
     * {@code BiFunction} given to {@link ReactiveRequest#response(BiFunction)}.</p>
     */
    private static class ContentPublisher extends QueuedSinglePublisher<Content.Chunk> implements Runnable {
        private volatile Content.Source contentSource;

        private void accept(Content.Source source) {
            contentSource = source;
        }

        @Override
        protected void onRequest(Subscriber<? super Content.Chunk> subscriber, long n) {
            super.onRequest(subscriber, n);

            // This method is called by:
            // 1) An application thread, in case of asynchronous demand => resume production.
            // 2) A producer thread, from onNext() + request() => must not resume production.

            tryProduce(this);
        }

        @Override
        public void run() {
            Content.Source source = contentSource;
            if (source != null) {
                read(source);
            }
        }

        private void read(Content.Source source) {
            while (true) {
                if (!hasDemand()) {
                    return;
                }

                Content.Chunk chunk = source.read();
                if (logger.isDebugEnabled()) {
                    logger.debug("read {} from {} on {}", chunk, source, this);
                }

                if (chunk == null) {
                    source.demand(this);
                    return;
                }

                if (Content.Chunk.isFailure(chunk)) {
                    fail(chunk.getFailure());
                    return;
                }

                if (chunk.hasRemaining()) {
                    try {
                        offer(chunk);
                    } catch (Throwable x) {
                        chunk.release();
                        fail(x);
                        return;
                    }
                } else {
                    chunk.release();
                }

                if (chunk.isLast()) {
                    return;
                }
            }
        }
    }
}<|MERGE_RESOLUTION|>--- conflicted
+++ resolved
@@ -72,41 +72,30 @@
         if (logger.isDebugEnabled()) {
             logger.debug("received response headers {} on {}", response, this);
         }
-<<<<<<< HEAD
-=======
+    }
+
+    @Override
+    public void onContentSource(Response response, Content.Source source) {
+        if (logger.isDebugEnabled()) {
+            logger.debug("received response content source {} {} on {}", response, source, this);
+        }
+
+        // Link the source of Chunks with the Publisher of Chunks.
+        content.accept(source);
+
         responseReceived = true;
-        Publisher<T> publisher = contentFn.apply(request.getReactiveResponse(), content);
+
+        // Call the application to obtain a response content transformer.
+        Publisher<T> appPublisher = contentFn.apply(request.getReactiveResponse(), content);
+
         // Links the publisher/subscriber chain.
+        // Content Chunks flow from top (upstream) to bottom (downstream).
+        //
         // ContentPublisher (reads Chunks)
-        // `- application Processor (receives Chunks, emits T) [optional]
-        //    `- Publisher (emits Ts)
+        // `- application Processor (receives Chunks, transforms them and emits Ts) [optional]
+        //    `- application Publisher (emits Ts)
         //       `- ResponseListenerProcessor (receives Ts, emits Ts)
         //          `- application Subscriber (receives Ts)
-        publisher.subscribe(this);
->>>>>>> 6d56e67d
-    }
-
-    @Override
-    public void onContentSource(Response response, Content.Source source) {
-        if (logger.isDebugEnabled()) {
-            logger.debug("received response content source {} {} on {}", response, source, this);
-        }
-
-        // Link the source of Chunks with the Publisher of Chunks.
-        content.accept(source);
-
-        responseReceived = true;
-
-        // Call the application to obtain a response content transformer.
-        Publisher<T> appPublisher = contentFn.apply(request.getReactiveResponse(), content);
-
-        // Establish the stream chain (content chunks flow top-bottom)
-        // upstream -- produces Chunks (HttpClient)
-        //    -> this.content -- emits Chunks transformed by app's BiFunction
-        //       -> appPublisher -- transform Chunks into Ts and emits Ts
-        //          -> this -- receives Ts and emits Ts as Publisher<T> returned from request.response()
-        //             -> app subscriber
-        //                -> downstream (application)
         appPublisher.subscribe(this);
     }
 
