--- conflicted
+++ resolved
@@ -25,39 +25,26 @@
 import org.eclipse.jetty.io.Content;
 import org.eclipse.jetty.server.Handler;
 import org.eclipse.jetty.server.Request;
-<<<<<<< HEAD
 import org.eclipse.jetty.server.Response;
 import org.eclipse.jetty.util.Callback;
 import org.junit.jupiter.api.Disabled;
-=======
->>>>>>> 5bcaadcc
 import org.junit.jupiter.params.ParameterizedTest;
 import org.junit.jupiter.params.provider.MethodSource;
 import org.springframework.http.client.reactive.JettyClientHttpConnector;
 import org.springframework.web.reactive.function.client.WebClient;
 
-<<<<<<< HEAD
+import static org.junit.jupiter.api.Assertions.assertArrayEquals;
 import static org.junit.jupiter.api.Assertions.assertEquals;
 import static org.junit.jupiter.api.Assertions.assertNotNull;
 
 @Disabled("Spring WebFlux is only compatible with Jetty 9.4.x")
-=======
-import static org.junit.jupiter.api.Assertions.assertArrayEquals;
-import static org.junit.jupiter.api.Assertions.assertEquals;
-import static org.junit.jupiter.api.Assertions.assertNotNull;
-
->>>>>>> 5bcaadcc
 public class ReactorTest extends AbstractTest {
     @ParameterizedTest
     @MethodSource("protocols")
     public void testResponseWithContent(String protocol) throws Exception {
         byte[] data = new byte[1024];
         new Random().nextBytes(data);
-<<<<<<< HEAD
         prepare(protocol, new Handler.Abstract() {
-=======
-        prepare(protocol, new EmptyHandler() {
->>>>>>> 5bcaadcc
             @Override
             public boolean handle(Request request, Response response, Callback callback) {
                 response.write(true, ByteBuffer.wrap(data), callback);
@@ -72,11 +59,7 @@
                 .bodyToMono(byte[].class)
                 .block();
         assertNotNull(responseContent);
-<<<<<<< HEAD
-        assertEquals(data, responseContent);
-=======
         assertArrayEquals(data, responseContent);
->>>>>>> 5bcaadcc
     }
 
     @ParameterizedTest
@@ -84,11 +67,7 @@
     public void testTotalTimeout(String protocol) throws Exception {
         long timeout = 1000;
         String result = "HELLO";
-<<<<<<< HEAD
         prepare(protocol, new Handler.Abstract() {
-=======
-        prepare(protocol, new EmptyHandler() {
->>>>>>> 5bcaadcc
             @Override
             public boolean handle(Request request, Response response, Callback callback) throws Exception {
                 try {
