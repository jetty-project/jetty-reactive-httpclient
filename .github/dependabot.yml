--- conflicted
+++ resolved
@@ -26,8 +26,6 @@
       - dependency-name: "org.springframework:*"
         versions: [ ">=6.0.0" ]
 
-<<<<<<< HEAD
-=======
   - package-ecosystem: "maven"
     directory: "/"
     open-pull-requests-limit: 50
@@ -35,7 +33,6 @@
     schedule:
       interval: "daily"
 
->>>>>>> 5006f7d2
   - package-ecosystem: "github-actions"
     directory: "/"
     schedule:
