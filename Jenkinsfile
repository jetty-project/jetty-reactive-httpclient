--- conflicted
+++ resolved
@@ -1,11 +1,7 @@
 #!groovy
 
 def oss = ["linux"]
-<<<<<<< HEAD
-def jdks = ["jdk17", "jdk20"]
-=======
-def jdks = ["jdk11", "jdk17", "jdk21"]
->>>>>>> d5841676
+def jdks = ["jdk17", "jdk21"]
 
 def builds = [:]
 for (def os in oss) {
