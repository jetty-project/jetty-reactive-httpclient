--- conflicted
+++ resolved
@@ -84,11 +84,7 @@
 
   <properties>
     <project.build.sourceEncoding>UTF-8</project.build.sourceEncoding>
-<<<<<<< HEAD
-    <jetty-version>10.0.3</jetty-version>
-=======
-    <jetty-version>9.4.42.v20210604</jetty-version>
->>>>>>> 496e868f
+    <jetty-version>10.0.4</jetty-version>
     <rxjava-version>3.0.12</rxjava-version>
     <spring-version>5.3.7</spring-version>
     <slf4j-version>2.0.0-alpha1</slf4j-version>
