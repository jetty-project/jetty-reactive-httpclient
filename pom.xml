<?xml version="1.0" encoding="UTF-8"?>
<project xmlns="http://maven.apache.org/POM/4.0.0" xmlns:xsi="http://www.w3.org/2001/XMLSchema-instance" xsi:schemaLocation="http://maven.apache.org/POM/4.0.0 http://maven.apache.org/xsd/maven-4.0.0.xsd">

  <modelVersion>4.0.0</modelVersion>
  <groupId>org.eclipse.jetty</groupId>
  <artifactId>jetty-reactive-httpclient</artifactId>
  <version>2.0.5-SNAPSHOT</version>
  <packaging>bundle</packaging>
  <name>Jetty ReactiveStreams HttpClient</name>

  <url>https://github.com/jetty-project/jetty-reactive-httpclient</url>
  <description>
    Jetty ReactiveStreams HttpClient
  </description>

  <inceptionYear>2017</inceptionYear>

  <licenses>
    <license>
      <name>Apache License Version 2.0</name>
      <url>http://www.apache.org/licenses/LICENSE-2.0</url>
    </license>
  </licenses>

  <developers>
    <developer>
      <id>sbordet</id>
      <name>Simone Bordet</name>
      <email>sbordet@webtide.com</email>
      <organization>Webtide</organization>
      <organizationUrl>https://webtide.com</organizationUrl>
    </developer>
  </developers>

  <distributionManagement>
    <repository>
      <id>oss.sonatype.org</id>
      <name>OSS Maven2 Repository</name>
      <url>https://oss.sonatype.org/service/local/staging/deploy/maven2</url>
    </repository>
    <snapshotRepository>
      <id>oss.sonatype.org</id>
      <name>OSS Maven2 Snapshot Repository</name>
      <url>https://oss.sonatype.org/content/repositories/jetty-snapshots</url>
    </snapshotRepository>
  </distributionManagement>

  <repositories>
    <repository>
      <id>jetty-staging</id>
      <url>https://oss.sonatype.org/content/groups/jetty-with-staging</url>
      <releases>
        <enabled>true</enabled>
      </releases>
      <snapshots>
        <enabled>false</enabled>
      </snapshots>
    </repository>
  </repositories>
  <pluginRepositories>
    <pluginRepository>
      <id>jetty-staging</id>
      <url>https://oss.sonatype.org/content/groups/jetty-with-staging</url>
      <releases>
        <enabled>true</enabled>
      </releases>
      <snapshots>
        <enabled>false</enabled>
      </snapshots>
    </pluginRepository>
  </pluginRepositories>

  <scm>
    <connection>scm:git:git://github.com/jetty-project/jetty-reactive-httpclient.git</connection>
    <developerConnection>scm:git:ssh://git@github.com/jetty-project/jetty-reactive-httpclient.git</developerConnection>
    <url>https://github.com/jetty-project/jetty-reactive-httpclient</url>
    <tag>HEAD</tag>
  </scm>

  <organization>
    <name>The Jetty Project</name>
    <url>https://eclipse.org/jetty</url>
  </organization>

  <properties>
    <project.build.sourceEncoding>UTF-8</project.build.sourceEncoding>
    <jetty-version>10.0.6</jetty-version>
    <rxjava-version>3.0.13</rxjava-version>
    <spring-version>5.3.9</spring-version>
<<<<<<< HEAD
    <slf4j-version>2.0.0-alpha1</slf4j-version>
=======
    <slf4j-version>1.7.32</slf4j-version>
>>>>>>> 6be81554
    <log4j2-version>2.14.1</log4j2-version>
    <reactivestreams-version>1.0.3</reactivestreams-version>
  </properties>

  <build>
    <plugins>
      <plugin>
        <artifactId>maven-enforcer-plugin</artifactId>
        <executions>
          <execution>
            <id>require-jdk11</id>
            <goals>
              <goal>enforce</goal>
            </goals>
            <configuration>
              <rules>
                <requireJavaVersion>
                  <version>[11,)</version>
                </requireJavaVersion>
                <requireMavenVersion>
                  <version>3.5.0</version>
                </requireMavenVersion>
              </rules>
            </configuration>
          </execution>
        </executions>
      </plugin>
      <plugin>
        <groupId>com.mycila</groupId>
        <artifactId>license-maven-plugin</artifactId>
        <configuration>
          <header>copyright-header.txt</header>
          <failIfMissing>true</failIfMissing>
          <strictCheck>true</strictCheck>
          <properties>
            <copyright-range>${project.inceptionYear}-2021</copyright-range>
          </properties>
          <mapping>
            <java>SLASHSTAR_STYLE</java>
          </mapping>
          <includes>
            <include>**/*.java</include>
          </includes>
        </configuration>
        <executions>
          <execution>
            <id>check-headers</id>
            <phase>validate</phase>
            <goals>
              <goal>check</goal>
            </goals>
          </execution>
        </executions>
      </plugin>
      <plugin>
        <groupId>org.apache.felix</groupId>
        <artifactId>maven-bundle-plugin</artifactId>
        <extensions>true</extensions>
        <configuration>
          <instructions>
            <Bundle-SymbolicName>${project.groupId}.reactive.client</Bundle-SymbolicName>
          </instructions>
        </configuration>
      </plugin>
      <plugin>
        <groupId>org.jacoco</groupId>
        <artifactId>jacoco-maven-plugin</artifactId>
        <executions>
          <execution>
            <id>jacoco-initialize</id>
            <phase>initialize</phase>
            <goals>
              <goal>prepare-agent</goal>
            </goals>
          </execution>
          <execution>
            <id>jacoco-report</id>
            <phase>package</phase>
            <goals>
              <goal>report</goal>
            </goals>
          </execution>
        </executions>
      </plugin>
    </plugins>

    <pluginManagement>
      <plugins>
        <plugin>
          <artifactId>maven-antrun-plugin</artifactId>
          <version>3.0.0</version>
        </plugin>
        <plugin>
          <artifactId>maven-assembly-plugin</artifactId>
          <version>3.3.0</version>
        </plugin>
        <plugin>
          <artifactId>maven-clean-plugin</artifactId>
          <version>3.1.0</version>
        </plugin>
        <plugin>
          <artifactId>maven-compiler-plugin</artifactId>
          <version>3.8.1</version>
          <configuration>
            <source>11</source>
            <target>11</target>
            <release>11</release>
          </configuration>
        </plugin>
        <plugin>
          <artifactId>maven-dependency-plugin</artifactId>
          <version>3.2.0</version>
        </plugin>
        <plugin>
          <artifactId>maven-deploy-plugin</artifactId>
          <version>3.0.0-M1</version>
        </plugin>
        <plugin>
          <artifactId>maven-enforcer-plugin</artifactId>
          <version>3.0.0-M3</version>
        </plugin>
        <plugin>
          <artifactId>maven-gpg-plugin</artifactId>
          <version>3.0.1</version>
        </plugin>
        <plugin>
          <artifactId>maven-install-plugin</artifactId>
          <version>3.0.0-M1</version>
        </plugin>
        <plugin>
          <artifactId>maven-jar-plugin</artifactId>
          <version>3.2.0</version>
        </plugin>
        <plugin>
          <artifactId>maven-javadoc-plugin</artifactId>
          <version>3.3.0</version>
          <configuration>
            <source>8</source>
            <additionalOptions>
              <additionalOption>-html5</additionalOption>
            </additionalOptions>
          </configuration>
        </plugin>
        <plugin>
          <artifactId>maven-release-plugin</artifactId>
          <version>3.0.0-M4</version>
          <configuration>
            <goals>deploy</goals>
            <preparationGoals>clean install</preparationGoals>
            <mavenExecutorId>forked-path</mavenExecutorId>
            <useReleaseProfile>true</useReleaseProfile>
            <releaseProfiles>release</releaseProfiles>
          </configuration>
        </plugin>
        <plugin>
          <artifactId>maven-resources-plugin</artifactId>
          <version>3.2.0</version>
        </plugin>
        <plugin>
          <artifactId>maven-site-plugin</artifactId>
          <version>3.9.1</version>
        </plugin>
        <plugin>
          <artifactId>maven-source-plugin</artifactId>
          <version>3.2.1</version>
        </plugin>
        <plugin>
          <artifactId>maven-surefire-plugin</artifactId>
          <version>3.0.0-M5</version>
        </plugin>
        <plugin>
          <groupId>org.apache.felix</groupId>
          <artifactId>maven-bundle-plugin</artifactId>
          <version>5.1.2</version>
        </plugin>
        <plugin>
          <groupId>org.jacoco</groupId>
          <artifactId>jacoco-maven-plugin</artifactId>
          <version>0.8.7</version>
        </plugin>
        <plugin>
          <groupId>com.mycila</groupId>
          <artifactId>license-maven-plugin</artifactId>
          <version>4.1</version>
        </plugin>
      </plugins>
    </pluginManagement>
  </build>

  <profiles>
    <profile>
      <id>release</id>
      <build>
        <plugins>
          <plugin>
            <artifactId>maven-gpg-plugin</artifactId>
            <executions>
              <execution>
                <id>sign-artifacts</id>
                <phase>verify</phase>
                <goals>
                  <goal>sign</goal>
                </goals>
              </execution>
            </executions>
          </plugin>
        </plugins>
      </build>
    </profile>
  </profiles>

  <dependencies>
    <dependency>
      <groupId>org.reactivestreams</groupId>
      <artifactId>reactive-streams</artifactId>
      <version>${reactivestreams-version}</version>
    </dependency>
    <dependency>
      <groupId>org.eclipse.jetty</groupId>
      <artifactId>jetty-client</artifactId>
      <version>${jetty-version}</version>
    </dependency>
    <dependency>
      <groupId>org.slf4j</groupId>
      <artifactId>slf4j-api</artifactId>
      <version>${slf4j-version}</version>
    </dependency>

    <dependency>
      <groupId>org.reactivestreams</groupId>
      <artifactId>reactive-streams-tck</artifactId>
      <version>${reactivestreams-version}</version>
      <scope>test</scope>
    </dependency>
    <dependency>
      <groupId>io.reactivex.rxjava3</groupId>
      <artifactId>rxjava</artifactId>
      <version>${rxjava-version}</version>
      <scope>test</scope>
    </dependency>
    <dependency>
      <groupId>org.springframework</groupId>
      <artifactId>spring-webflux</artifactId>
      <version>${spring-version}</version>
      <scope>test</scope>
    </dependency>
    <dependency>
      <groupId>org.eclipse.jetty</groupId>
      <artifactId>jetty-server</artifactId>
      <version>${jetty-version}</version>
      <scope>test</scope>
    </dependency>
    <dependency>
      <groupId>org.eclipse.jetty.http2</groupId>
      <artifactId>http2-server</artifactId>
      <version>${jetty-version}</version>
      <scope>test</scope>
    </dependency>
    <dependency>
      <groupId>org.eclipse.jetty.http2</groupId>
      <artifactId>http2-http-client-transport</artifactId>
      <version>${jetty-version}</version>
      <scope>test</scope>
    </dependency>
    <dependency>
      <groupId>org.apache.logging.log4j</groupId>
      <artifactId>log4j-slf4j18-impl</artifactId>
      <version>${log4j2-version}</version>
      <scope>test</scope>
    </dependency>
    <dependency>
      <groupId>org.testng</groupId>
      <artifactId>testng</artifactId>
      <version>7.4.0</version>
      <scope>test</scope>
    </dependency>
  </dependencies>

</project><|MERGE_RESOLUTION|>--- conflicted
+++ resolved
@@ -87,11 +87,7 @@
     <jetty-version>10.0.6</jetty-version>
     <rxjava-version>3.0.13</rxjava-version>
     <spring-version>5.3.9</spring-version>
-<<<<<<< HEAD
-    <slf4j-version>2.0.0-alpha1</slf4j-version>
-=======
-    <slf4j-version>1.7.32</slf4j-version>
->>>>>>> 6be81554
+    <slf4j-version>2.0.0-alpha2</slf4j-version>
     <log4j2-version>2.14.1</log4j2-version>
     <reactivestreams-version>1.0.3</reactivestreams-version>
   </properties>
